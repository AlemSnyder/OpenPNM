import numpy as np
import openpnm as op
from numpy.testing import assert_allclose
from openpnm.utils import remove_prop_deep


class DiffusiveConductanceTest:

    def setup_class(self):
        self.net = op.network.Cubic(shape=[5, 5, 5])
        self.geo = op.geometry.GenericGeometry(network=self.net,
                                               pores=self.net.Ps,
                                               throats=self.net.Ts)
        self.geo['pore.diameter'] = 1.0
        self.geo['throat.diameter'] = 0.5
        self.geo['pore.area'] = 1.0
        self.geo['throat.area'] = 1.0
        self.phase = op.phase.GenericPhase(network=self.net)
        self.phase['pore.diffusivity'] = 1.3
        self.phase['pore.molecular_weight'] = 0.029
        self.phase['pore.temperature'] = 345.0
        self.phys = op.physics.GenericPhysics(network=self.net,
                                              phase=self.phase,
                                              geometry=self.geo)
        self.size_factors_dict = {"pore1": 0.123, "throat": 0.981, "pore2": 0.551}

    def test_generic_diffusive_size_factors_as_dict(self):
        self.geo['throat.diffusive_size_factors'] = self.size_factors_dict
        mod = op.models.physics.diffusive_conductance.generic_diffusive
        self.phys.add_model(propname='throat.diffusive_conductance', model=mod)
        self.phys.regenerate_models()
        actual = self.phys['throat.diffusive_conductance'].mean()
        assert_allclose(actual, desired=0.091204832 * 1.3)
        remove_prop_deep(self.geo, "throat.diffusive_size_factors")

    def test_generic_diffusive_size_factors_as_array(self):
        self.geo['throat.diffusive_size_factors'] = 0.896
        mod = op.models.physics.diffusive_conductance.generic_diffusive
        self.phys.add_model(propname='throat.diffusive_conductance', model=mod)
        self.phys.regenerate_models()
        actual = self.phys['throat.diffusive_conductance'].mean()
        assert_allclose(actual, desired=0.896 * 1.3)
        remove_prop_deep(self.geo, "throat.diffusive_size_factors")

    def test_generic_diffusive_partial_domain(self):
        net = op.network.Cubic(shape=[5, 5, 5])
        geo = op.geometry.GenericGeometry(network=net, pores=net.Ps, throats=net.Ts[0:5])
        phase = op.phase.GenericPhase(network=net)
        phase['pore.diffusivity'] = 1.3
        geo['throat.diffusive_size_factors'] = 0.5
        phys = op.physics.GenericPhysics(network=net, phase=phase, geometry=geo)
        mod = op.models.physics.diffusive_conductance.generic_diffusive
        phys.add_model(propname='throat.diffusive_conductance', model=mod)
        phys.regenerate_models()
        actual = phys['throat.diffusive_conductance'].mean()
        assert_allclose(actual, 0.65)
        assert len(phys['throat.diffusive_conductance']) == 5

    def test_ordinary_diffusion_size_factors_given_as_dict(self):
        self.geo['throat.diffusive_size_factors'] = self.size_factors_dict
        mod = op.models.physics.diffusive_conductance.ordinary_diffusion
        self.phys.add_model(propname='throat.diffusive_conductance', model=mod)
        self.phys.regenerate_models()
        actual = self.phys['throat.diffusive_conductance'].mean()
        assert_allclose(actual, desired=0.091204832 * 1.3)
        remove_prop_deep(self.geo, "throat.diffusive_size_factors")

    def test_ordinary_diffusion_size_factors_given_as_array(self):
        self.geo['throat.diffusive_size_factors'] = 0.896
        mod = op.models.physics.diffusive_conductance.ordinary_diffusion
        self.phys.add_model(propname='throat.diffusive_conductance', model=mod)
        self.phys.regenerate_models()
        actual = self.phys['throat.diffusive_conductance'].mean()
        assert_allclose(actual, desired=0.896 * 1.3)
        remove_prop_deep(self.geo, "throat.diffusive_size_factors")

    def test_mixed_diffusion(self):
        self.geo['throat.diffusive_size_factors'] = self.size_factors_dict
        mod = op.models.physics.diffusive_conductance.mixed_diffusion
        self.phys.add_model(propname='throat.diffusive_conductance', model=mod)
        self.phys.regenerate_models()
        actual = self.phys['throat.diffusive_conductance'].mean()
        assert_allclose(actual, desired=0.117568, rtol=1e-5)
        remove_prop_deep(self.geo, "throat.diffusive_size_factors")

    def test_multiphase_diffusion(self):
        net = op.network.Cubic(shape=[1, 6, 1])
        geom = op.geometry.GenericGeometry(network=net, pores=net.Ps, throats=net.Ts)
        geom['throat.diffusive_size_factors'] = self.size_factors_dict
<<<<<<< HEAD
        air = op.phase.Air(network=net)
        water = op.phase.Water(network=net)
        m = op.phase.MultiPhase(phases=[air, water], project=net.project)
=======
        air = op.phases.Air(network=net)
        water = op.phases.Water(network=net)
        m = op.phases.MultiPhase(network=net, phases=[air, water])
>>>>>>> 0a5c0c79
        m.set_occupancy(phase=air, pores=[0, 1, 2])
        m.set_occupancy(phase=water, pores=[3, 4, 5])
        const = op.models.misc.constant
        K_water_air = 0.5
        m.set_binary_partition_coef(phases=[water, air], model=const, value=K_water_air)
        m._set_automatic_throat_occupancy()
        phys = op.physics.GenericPhysics(network=net, phase=m, geometry=geom)
        mdiff = op.models.physics.diffusive_conductance.multiphase_diffusion
        phys.add_model(propname="throat.diffusive_conductance", model=mdiff)
        g = phys["throat.diffusive_conductance"]
        # Diffusive conductance for MultiPhase must be Nt by 2 (not Nt by 1)
        assert g.shape == (net.Nt, 2)
        # Columns 1, 2 of conductance must be equal except for interface throat
        assert_allclose(g[:, 0][[0, 1, 3, 4]], g[:, 1][[0, 1, 3, 4]])
        # G12 and G21 at interface must differ (ratio must be K_water_air)
        assert_allclose(g[2, 0] / g[2, 1], 1 / K_water_air)
        assert_allclose(g.mean(), 7.54400e-7, rtol=1e-5)

    def test_taylor_aris_diffusion(self):
        self.geo['throat.diffusive_size_factors'] = self.size_factors_dict
        self.phase['pore.pressure'] = np.linspace(0, 20, self.net.Np)
        self.phase['throat.hydraulic_conductance'] = 1
        mod = op.models.physics.diffusive_conductance.taylor_aris_diffusion
        self.phys.add_model(propname='throat.diffusive_conductance', model=mod)
        self.phys.regenerate_models()
        actual = np.array([
            self.phys['throat.diffusive_conductance'].mean(),
            self.phys['throat.diffusive_conductance'].max(),
            self.phys['throat.diffusive_conductance'].min()]
        )
        desired = np.array([0.121193, 0.126131, 0.118578])
        assert_allclose(actual, desired, rtol=1e-5)


if __name__ == '__main__':

    t = DiffusiveConductanceTest()
    self = t
    t.setup_class()
    for item in t.__dir__():
        if item.startswith('test'):
            print(f'Running test: {item}')
            t.__getattribute__(item)()<|MERGE_RESOLUTION|>--- conflicted
+++ resolved
@@ -87,15 +87,9 @@
         net = op.network.Cubic(shape=[1, 6, 1])
         geom = op.geometry.GenericGeometry(network=net, pores=net.Ps, throats=net.Ts)
         geom['throat.diffusive_size_factors'] = self.size_factors_dict
-<<<<<<< HEAD
         air = op.phase.Air(network=net)
         water = op.phase.Water(network=net)
-        m = op.phase.MultiPhase(phases=[air, water], project=net.project)
-=======
-        air = op.phases.Air(network=net)
-        water = op.phases.Water(network=net)
-        m = op.phases.MultiPhase(network=net, phases=[air, water])
->>>>>>> 0a5c0c79
+        m = op.phase.MultiPhase(network=net, phases=[air, water])
         m.set_occupancy(phase=air, pores=[0, 1, 2])
         m.set_occupancy(phase=water, pores=[3, 4, 5])
         const = op.models.misc.constant
