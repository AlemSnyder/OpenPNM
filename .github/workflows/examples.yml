name: Examples

on: [push]

jobs:
  build:

<<<<<<< HEAD
    if: "!contains(github.event.head_commit.message, 'ci min') && !contains(github.event.head_commit.message, 'ci skip')"
=======
    if: (! contains(github.event.head_commit.message, 'ci min')) &&
        (! contains(github.event.head_commit.message, 'ci skip'))
>>>>>>> 0669e79d

    runs-on: ${{ matrix.operating-system }}
    strategy:
      max-parallel: 4
      matrix:
        python-version: [3.7]
        operating-system: [ubuntu-latest]

    steps:
    - uses: actions/checkout@v2
    - name: Set up Python ${{ matrix.python-version }}
      uses: actions/setup-python@v2
      with:
        python-version: ${{ matrix.python-version }}

    - uses: actions/cache@v2
      with:
        path: ~/.cache/pip
        key: ${{ runner.os }}-pip-${{ hashFiles('**/pip_requirements.txt') }}
        restore-keys: |
          ${{ runner.os }}-pip-

    - name: Install Dependencies
      run: |
        pip install -r requirements/pip_requirements.txt
        pip install -r requirements/test_requirements.txt
        pip uninstall openpnm --yes
        pip install -e .
        pip install porespy # for ipynb tests

    - name: Running tests
      run:
        pytest --nbval -p no:python
        --ignore="tests"
        --ignore="openpnm/utils/petsc.py"
        --ignore="examples/paper_recreations/Blunt et al. (2013)"
        --ignore="examples/paper_recreations/Wu et al. (2010)"<|MERGE_RESOLUTION|>--- conflicted
+++ resolved
@@ -5,12 +5,8 @@
 jobs:
   build:
 
-<<<<<<< HEAD
-    if: "!contains(github.event.head_commit.message, 'ci min') && !contains(github.event.head_commit.message, 'ci skip')"
-=======
     if: (! contains(github.event.head_commit.message, 'ci min')) &&
         (! contains(github.event.head_commit.message, 'ci skip'))
->>>>>>> 0669e79d
 
     runs-on: ${{ matrix.operating-system }}
     strategy:
