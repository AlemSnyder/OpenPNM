--- conflicted
+++ resolved
@@ -181,13 +181,6 @@
                 self.__setitem__(key+'.'+prop, value[item])
             return
 
-<<<<<<< HEAD
-        if not isinstance(value, sp.ndarray):
-            value = sp.array(value, ndmin=1)  # Convert value to an ndarray
-
-        # Enforce correct dict naming
-        element = self._parse_element(element=key.split('.')[0], single=True)
-=======
         # Check 2: If adding a new key, make sure it has no conflicts
         if self.project:
             proj = self.project
@@ -215,11 +208,12 @@
                                     ' already defined on a subdomain')
 
         value = sp.array(value, ndmin=1)  # Convert value to an ndarray
+        if not isinstance(value, sp.ndarray):
+            value = sp.array(value, ndmin=1)  # Convert value to an ndarray
 
         # Check 3: Enforce correct dict naming
         element = key.split('.')[0]
         element = self._parse_element(element, single=True)
->>>>>>> 1e83414a
 
         # Skip checks for 'coords', 'conns'
         if key in ['pore.coords', 'throat.conns']:
@@ -1104,22 +1098,6 @@
         N = self.project.network._count(element)
 
         # Fetch sources list depending on object type?
-<<<<<<< HEAD
-#        proj = self.project
-#        if self._isa('network'):
-#            sources = list(proj.geometries().values())
-#        elif self._isa('phase'):
-#            sources = list(proj.phases().values())
-#        elif self._isa('physics'):
-#            sources = list(proj.physics().values())
-#        elif self._isa('physics'):
-#            sources = list(proj.geometries().values())
-#        else:
-#            pass
-
-        # Attempt to 'get' the requested array from each object
-        # Use 'get' so that missing keys return None, instead of KeyError
-=======
         proj = self.project
         if self._isa() in ['network', 'geometry']:
             sources = list(proj.geometries().values())
@@ -1131,7 +1109,6 @@
             raise Exception('Unrecognized object type, cannot find dependents')
 
         # Attempt to fetch the requested array from each object
->>>>>>> 1e83414a
         arrs = [item.get(prop, None) for item in sources]
         locs = [self._get_indices(element, item.name) for item in sources]
         sizes = [sp.size(a) for a in arrs]
