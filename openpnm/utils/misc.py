import inspect
import warnings
import functools
import scipy as _sp
import time as _time
from collections import OrderedDict


class PrintableList(list):
    r"""
    Simple subclass of ``list`` that has nice printing.  Only works flat lists.

    Example
    -------
    >>> from openpnm.utils import PrintableList
    >>> temp = ['item1', 'item2', 'item3']
    >>> print(PrintableList(temp))
    ――――――――――――――――――――――――――――――――――――――――――――――――――――――――――――――――――――――――――――――
    1     : item1
    2     : item2
    3     : item3
    ――――――――――――――――――――――――――――――――――――――――――――――――――――――――――――――――――――――――――――――

    Each line contains the result of ``print(item)`` on each item in the list

    """

    def __str__(self):
        horizontal_rule = '―' * 78
        lines = [horizontal_rule]
        self.sort()
        for i, item in enumerate(self):
            lines.append('{0:<5s} : {1}'.format(str(i + 1), item))
        lines.append(horizontal_rule)
        return '\n'.join(lines)

    def __repr__(self):
        self.sort()
        return super().__repr__()


class PrintableDict(OrderedDict):
    r"""
    Simple subclass of ``dict`` that has nicer printing.

    Example
    -------
    >>> from openpnm.utils import PrintableDict
    >>> from numpy import array as arr
    >>> d = {'item1': 1, 'item2': '1', 'item3': [1, 1], 'item4': arr([1, 1])}
    >>> print(PrintableDict(d))
    ――――――――――――――――――――――――――――――――――――――――――――――――――――――――――――――――――――――――――――――
    key                                 value
    ――――――――――――――――――――――――――――――――――――――――――――――――――――――――――――――――――――――――――――――
    item1                               1
    item2                               1
    item3                               [1, 1]
    item4                               (2,)
    ――――――――――――――――――――――――――――――――――――――――――――――――――――――――――――――――――――――――――――――

    If the item is a Numpy array the value column will contain the items'
    shape, otherwise it will contain the result of ``print(item)``

    """
    def __init__(self, *args, **kwargs):
        self._value = 'value'
        self._key = 'key'
        super().__init__(*args, **kwargs)

    def __repr__(self):
        text = dict(self).__str__()
        return text

    def __str__(self):
        header = '―' * 78
        lines = [header]
        lines.append('{0:<35s} {1}'.format(self._key, self._value))
        lines.append(header)
        for item in list(self.keys()):
            if type(self[item]) == _sp.ndarray:
                lines.append('{0:<35s} {1}'.format(item, _sp.shape(self[item])))
            else:
                lines.append('{0:<35s} {1}'.format(item, self[item]))
        lines.append(header)
        return '\n'.join(lines)


class SettingsDict(PrintableDict):
    r"""
    The SettingsDict implements the __missing__ magic method, which returns
    None instead of KeyError.  This is useful for checking the value of a
    settings without first ensuring it exists.

    Examples
    --------
    >>> from openpnm.utils import SettingsDict
    >>> sd = SettingsDict()
    >>> sd['test'] = True
    >>> print(sd['test'])
    True
    >>> print(sd['not_a_valid_key'])
    None

    """
    def __missing__(self, key):
        self[key] = None
        return self[key]


class NestedDict(dict):

    def __init__(self, mapping={}, delimiter='/'):
        super().__init__()
        self.delimiter = delimiter
        self.update(mapping)
        self.unravel()

    def __setitem__(self, key, value):
        path = key.split(self.delimiter, 1)
        if len(path) > 1:
            if path[0] not in self.keys():
                self[path[0]] = NestedDict(delimiter=self.delimiter)
            self[path[0]][path[1]] = value
        else:
            super().__setitem__(key, value)

    def __missing__(self, key):
        self[key] = NestedDict(delimiter=self.delimiter)
        return self[key]

    def unravel(self):
        for item in self.keys():
            self[item] = self.pop(item)

    def to_dict(self, dct=None):
        if dct is None:
            dct = self
        plain_dict = dict()
        for key in dct.keys():
            value = dct[key]
            if hasattr(value, 'keys'):
                plain_dict[key] = self.to_dict(value)
            else:
                plain_dict[key] = value
        return plain_dict

    def keys(self, dicts=True, values=True):
        k = list(super().keys())
        new_keys = []
        for item in k:
            if hasattr(self[item], 'keys'):
                if dicts:
                    new_keys.append(item)
            else:
                if values:
                    new_keys.append(item)
        return new_keys

    def __str__(self):
        def print_level(self, p='', indent='-'):
            for item in self.keys():
                if hasattr(self[item], 'keys'):
                    p = print_level(self[item], p=p, indent=indent + indent[0])
                elif indent[-1] != ' ':
                    indent = indent + ''
                p = indent + item + '\n' + p
            return(p)
        p = print_level(self)
        return p


class HealthDict(PrintableDict):
    r"""
    This class adds a 'health' check to a standard dictionary.  This check
    looks into the dict values, and considers empty lists as healthy and all
    else as unhealthy.  If one or more entries is 'unhealthy' the health method
    returns False.

    """
    def __init__(self, **kwargs):
        super().__init__(**kwargs)

    def _get_health(self):
        health = True
        for item in list(self.keys()):
            if self[item] != []:
                health = False
        return health

    health = property(fget=_get_health)


def tic():
    r"""
    Homemade version of matlab tic and toc function, tic starts or resets
    the clock, toc reports the time since the last call of tic.

    See Also
    --------
    toc

    """
    global _startTime_for_tictoc
    _startTime_for_tictoc = _time.time()


def toc(quiet=False):
    r"""
    Homemade version of matlab tic and toc function, tic starts or resets
    the clock, toc reports the time since the last call of tic.

    Parameters
    ----------
    quiet : Boolean
        If False (default) then a message is output to the console.  If True
        the message is not displayed and the elapsed time is returned.

    See Also
    --------
    tic

    """
    if '_startTime_for_tictoc' in globals():
        t = _time.time() - _startTime_for_tictoc
        if quiet is False:
            print(f'Elapsed time in seconds: {t:0.2f}')
        else:
            return t
    else:
        raise Exception('Start time not set, call tic first')


def unique_list(input_list):
    r"""
    For a given list (of points) remove any duplicates

    """
    output_list = []
    if len(input_list) > 0:
        dim = _sp.shape(input_list)[1]
        for i in input_list:
            match = False
            for j in output_list:
                if dim == 3:
                    if i[0] == j[0] and i[1] == j[1] and i[2] == j[2]:
                        match = True
                elif dim == 2:
                    if i[0] == j[0] and i[1] == j[1]:
                        match = True
                elif dim == 1:
                    if i[0] == j[0]:
                        match = True
            if match is False:
                output_list.append(i)
    return output_list


def flat_list(input_list):
    r"""
    Given a list of nested lists of arbitrary depth, returns a single level or
    'flat' list.

    """
    x = input_list
    if isinstance(x, list):
        return [a for i in x for a in flat_list(i)]
    else:
        return [x]


def sanitize_dict(input_dict):
    r"""
    Given a nested dictionary, ensures that all nested dicts are normal
    Python dicts.  This is necessary for pickling, or just converting
    an 'auto-vivifying' dict to something that acts normal.

    """
    plain_dict = dict()
    for key in input_dict.keys():
        value = input_dict[key]
        if hasattr(value, 'keys'):
            plain_dict[key] = sanitize_dict(value)
        else:
            plain_dict[key] = value
    return plain_dict


def methods_to_table(obj):
    r"""
    """
    parent = obj.__class__.__mro__[1]
    temp = inspect.getmembers(parent, predicate=inspect.isroutine)
    parent_funcs = [i[0] for i in temp if not i[0].startswith('_')]

    temp = inspect.getmembers(obj.__class__, predicate=inspect.isroutine)
    obj_funcs = [i[0] for i in temp if not i[0].startswith('_')]
    funcs = set(obj_funcs).difference(set(parent_funcs))

    row = '+' + '-'*22 + '+' + '-'*49 + '+'
    fmt = '{0:1s} {1:20s} {2:1s} {3:47s} {4:1s}'
    lines = []
    lines.append(row)
    lines.append(fmt.format('|', 'Method', '|', 'Description', '|'))
    lines.append(row.replace('-', '='))
    for i, item in enumerate(funcs):
        try:
            s = getattr(obj, item).__doc__.strip()
            end = s.find('\n')
            if end > 47:
                s = s[:44] + '...'
            lines.append(fmt.format('|', item, '|', s[:end], '|'))
            lines.append(row)
        except AttributeError:
            pass
    return '\n'.join(lines)


def models_to_table(obj, params=True):
    r"""
    Converts a ModelsDict object to a ReST compatible table

    Parameters
    ----------
    obj : OpenPNM object
        Any object that has a ``models`` attribute

    params : boolean
        Indicates whether or not to include a list of parameter
        values in the table.  Set to False for just a list of models, and
        True for a more verbose table with all parameter values.

    """
    if not hasattr(obj, 'models'):
        raise Exception('Received object does not have any models')
    row = '+' + '-'*4 + '+' + '-'*22 + '+' + '-'*18 + '+' + '-'*26 + '+'
    fmt = '{0:1s} {1:2s} {2:1s} {3:20s} {4:1s} {5:16s} {6:1s} {7:24s} {8:1s}'
    lines = []
    lines.append(row)
    lines.append(fmt.format('|', '#', '|', 'Property Name', '|', 'Parameter',
                            '|', 'Value', '|'))
    lines.append(row.replace('-', '='))
    for i, item in enumerate(obj.models.keys()):
        prop = item
        if len(prop) > 20:
            prop = item[:17] + "..."
        temp = obj.models[item].copy()
        model = str(temp.pop('model')).split(' ')[1]
        lines.append(fmt.format('|', str(i+1), '|', prop, '|', 'model:',
                                '|', model, '|'))
        lines.append(row)
        if params:
            for param in temp.keys():
                p1 = param
                if len(p1) > 16:
                    p1 = p1[:14] + '...'
                p2 = str(temp[param])
                if len(p2) > 24:
                    p2 = p2[:21] + '...'
                lines.append(fmt.format('|', '', '|', '', '|', p1, '|',
                                        p2, '|'))
                lines.append(row)
    return '\n'.join(lines)


def ignore_warnings(warning=RuntimeWarning):
    r"""
    Decorator for catching warnings. Useful in pore-scale models where nans
    are inevitable, and numpy gets annoying by throwing lots of RuntimeWarnings.

    Parameters
    ----------
    warning : Python Warning object
        Python warning type that you want to temporarily ignore

    Examples
    --------
    >>> from openpnm.utils.misc import ignore_warnings
    >>> @ignore_warnings()
    ... def myfun(x):
    ...     return 1/x

    >>> import numpy as np
    >>> x = np.arange(5)
    >>> myfun(x)
    array([       inf, 1.        , 0.5       , 0.33333333, 0.25      ])

    """
    def _ignore_warning(function):
        @functools.wraps(function)
        def __ignore_warning(*args, **kwargs):
            with warnings.catch_warnings(record=True):
                # Catch all warnings of this type
                warnings.simplefilter('always', warning)
                # Execute the function
                result = function(*args, **kwargs)
            return result
        return __ignore_warning
    return _ignore_warning


def conduit_lengths(network, throats=None, mode='pore'):
    r"""
    Return the respective lengths of the conduit components defined by the throat
    conns P1 - T - P2

    Notes
    -----
    mode = 'pore' - uses pore coordinates
    mode = 'centroid' uses pore and throat centroids

    """
    if throats is None:
        throats = network.throats()
    Ps = network['throat.conns']
    pdia = network['pore.diameter']

    if mode == 'centroid':
        try:
            pcentroids = network['pore.centroid']
            tcentroids = network['throat.centroid']
            if _sp.sum(_sp.isnan(pcentroids)) + _sp.sum(_sp.isnan(tcentroids)) > 0:
                mode = 'pore'
            else:
                plen1 = _sp.sqrt(_sp.sum(_sp.square(pcentroids[Ps[:, 0]] -
                                         tcentroids), 1))-network['throat.length']/2
                plen2 = _sp.sqrt(_sp.sum(_sp.square(pcentroids[Ps[:, 1]] -
                                         tcentroids), 1))-network['throat.length']/2
        except KeyError:
            mode = 'pore'
    if mode == 'pore':
        # Find half-lengths of each pore
        pcoords = network['pore.coords']
        # Find the pore-to-pore distance, minus the throat length
        lengths = _sp.sqrt(_sp.sum(_sp.square(pcoords[Ps[:, 0]] -
                                   pcoords[Ps[:, 1]]), 1)) - network['throat.length']
        lengths[lengths < 0.0] = 2e-9
        # Calculate the fraction of that distance from the first pore
        try:
            fractions = pdia[Ps[:, 0]]/(pdia[Ps[:, 0]] + pdia[Ps[:, 1]])
            # Don't allow zero lengths
            # fractions[fractions == 0.0] = 0.5
            # fractions[fractions == 1.0] = 0.5
<<<<<<< HEAD
        # TODO: specify exception?
        except Exception:
=======
        except:
>>>>>>> 2af09d43
            fractions = 0.5
        plen1 = lengths*fractions
        plen2 = lengths*(1-fractions)

    return _sp.vstack((plen1, network['throat.length'], plen2)).T[throats]<|MERGE_RESOLUTION|>--- conflicted
+++ resolved
@@ -440,12 +440,7 @@
             # Don't allow zero lengths
             # fractions[fractions == 0.0] = 0.5
             # fractions[fractions == 1.0] = 0.5
-<<<<<<< HEAD
-        # TODO: specify exception?
-        except Exception:
-=======
         except:
->>>>>>> 2af09d43
             fractions = 0.5
         plen1 = lengths*fractions
         plen2 = lengths*(1-fractions)
