--- conflicted
+++ resolved
@@ -44,21 +44,6 @@
         self['pore.critical_volume'] = 0.002917
         self['pore.contact_angle'] = 110.0
         self.add_model(propname='pore.density',
-<<<<<<< HEAD
-                       model=fm.density.ideal_gas)
-        self.add_model(propname='pore.molar_density',
-                       model=fm.molar_density.ideal_gas)
-        self.add_model(propname='pore.diffusivity',
-                       model=fm.diffusivity.fuller,
-                       MA=0.032, MB=0.028,
-                       vA=16.6, vB=17.9)
-        self.add_model(propname='pore.thermal_conductivity',
-                       model=fm.misc.polynomial,
-                       prop='pore.temperature',
-                       a=[0.00422791, 0.0000789606, -1.56383E-08])
-        self.add_model(propname='pore.viscosity',
-                       model=fm.misc.polynomial,
-=======
                        model=mods.phase.density.ideal_gas)
         self.add_model(propname='pore.molar_density',
                        model=mods.phase.molar_density.ideal_gas)
@@ -72,7 +57,6 @@
                        a=[0.00422791, 0.0000789606, -1.56383E-08])
         self.add_model(propname='pore.viscosity',
                        model=mods.misc.polynomial,
->>>>>>> ac30aa84
                        prop='pore.temperature',
                        a=[0.00000182082, 6.51815E-08, -3.48553E-11,
                           1.11409E-14])