--- conflicted
+++ resolved
@@ -68,13 +68,7 @@
         # Put the flow rates in the coefficient matrix
         A = network.create_adjacency_matrix(weights=(qP + gd))
         # Overwrite the diagonal
-<<<<<<< HEAD
-        d = np.zeros_like(Qij)
-        np.add.at(d, conns[:, 0], (np.clip(Qij, -np.inf, 0) - gd))
-        am = network.create_adjacency_matrix(weights=(qN - gd))
-=======
         am = network.create_adjacency_matrix(weights=-(-qN + gd))
->>>>>>> 186d262a
         A_diags = laplacian(am)
         A.setdiag(A_diags.diagonal())
 #        A.setdiag(d)
