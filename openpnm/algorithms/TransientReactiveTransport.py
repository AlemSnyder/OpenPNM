--- conflicted
+++ resolved
@@ -111,37 +111,6 @@
     """
 
     def __init__(self, settings={}, phase=None, **kwargs):
-<<<<<<< HEAD
-=======
-        def_set = {'phase': None,
-                   't_initial': 0,
-                   't_final': 10,
-                   't_step': 0.1,
-                   't_output': 1e+08,
-                   't_tolerance': 1e-06,
-                   'solver_tol': 1e-08,
-                   't_precision': 12,
-                   't_scheme': 'implicit',
-                   'gui': {'setup':        {'phase': None,
-                                            'quantity': '',
-                                            'conductance': '',
-                                            't_initial': None,
-                                            't_final': None,
-                                            't_step': None,
-                                            't_output': None,
-                                            't_tolerance': None,
-                                            't_precision': None,
-                                            't_scheme': ''},
-                           'set_IC':       {'values': None},
-                           'set_rate_BC':  {'pores': None,
-                                            'values': None},
-                           'set_value_BC': {'pores': None,
-                                            'values': None},
-                           'set_source':   {'pores': None,
-                                            'propname': ''}
-                           }
-                   }
->>>>>>> 9f84960c
         super().__init__(**kwargs)
         self.settings._update_settings_and_docs(TransientReactiveTransportSettings)
         self.settings.update(settings)
@@ -158,57 +127,6 @@
 
         Parameters
         ----------
-<<<<<<< HEAD
-=======
-        phase : OpenPNM Phase object
-            The phase on which the algorithm is to be run. If no value is
-            given, the existing value is kept.
-
-        quantity : string
-            The name of the physical quantity to be calcualted such as
-            ``'pore.xxx'``.
-
-        conductance : string
-            The name of the pore-scale transport conductance values. These
-            are typically calculated by a model attached to a *Physics* object
-            associated with the given *Phase*. Example; ``'throat.yyy'``.
-
-        t_initial : scalar, smaller than 't_final'
-            The simulation's start time. The default value is 0.
-
-        t_final : scalar, bigger than 't_initial'
-            The simulation's end time. The default value is 10.
-
-        t_step : scalar, between 't_initial' and 't_final'
-            The simulation's time step. The default value is 0.1.
-
-        t_output : scalar, ND-array, or list
-            When 't_output' is a scalar, it is considered as an output interval
-            to store transient solutions. The default value is 1e+08. Initial,
-            final and steady-state (if reached) fields are always stored. If
-            't_output' > 't_final', no transient data is stored. If 't_output'
-            is not a multiple of 't_step', 't_output' will be approximated.
-            When 't_output' is a list or ND-array, transient solutions
-            corresponding to this list or array will be stored.
-
-        output_times : list
-            List of output times. The values in the list must be multiples of
-            the time step 't_step'.
-
-        t_tolerance : scalar
-            Transient solver tolerance. The simulation stops (before reaching
-            't_final') when the residual falls below 't_tolerance'. The
-            default value is 1e-06. The 'residual' measures the variation from
-            one time-step to another in the value of the 'quantity' solved for.
-
-        solver_tol : scalar
-            Tolerance to achieve within each time step. The solver passes to
-            next time step when 'residual' falls below 'solver_tol'. The
-            default value is 1e-08.
-
-        t_precision : integer
-            The time precision (number of decimal places).
->>>>>>> 9f84960c
 
 
         Notes
