import numpy as _np
from openpnm.utils import Docorator


docstr = Docorator()


@docstr.dedent
def mix_and_match(target, prop, phases, occupancy):
    r"""
    Return the given property by looking it up from a list of given phases
    based on occupancy.

    Parameters
    ----------
<<<<<<< HEAD
    %(models.target.parameters)s
=======
    target : GenericPhase
        The object which this model is associated with. This controls the
        length of the calculated array, and also provides access to other
        necessary properties.
>>>>>>> e9b0f7ec
    prop : str
        The dictionary key to the array containing the pore/throat property to
        be used in the calculation.
    phases : list
        List of GenericPhases over which the given `prop` is to be
        averaged out.
    occupancy : str
        The dictionary key to the array containing the occupancy associated
        with each of the given ``phases``.

    Returns
    -------
    weighted_average : ndarray
        Weighted average of the given `prop` averaged over `phases`.

    """
    # Hack for ModelsMixin to not complain (cyclic dep)
    prop = prop.strip("_")
    values = _np.zeros_like(phases[0][prop])

    for phase in phases:
        mask = phase[occupancy]
        values[mask] = phase[prop][mask]
    return values<|MERGE_RESOLUTION|>--- conflicted
+++ resolved
@@ -13,14 +13,7 @@
 
     Parameters
     ----------
-<<<<<<< HEAD
     %(models.target.parameters)s
-=======
-    target : GenericPhase
-        The object which this model is associated with. This controls the
-        length of the calculated array, and also provides access to other
-        necessary properties.
->>>>>>> e9b0f7ec
     prop : str
         The dictionary key to the array containing the pore/throat property to
         be used in the calculation.
