--- conflicted
+++ resolved
@@ -47,17 +47,6 @@
     be calculated.
 
     This function calculates the specified property for the *entire*
-<<<<<<< HEAD
-    network then extracts the values for the appropriate throats at the end.
-
-    This function assumes cylindrical throats with constant cross-section
-    area. Corrections for different shapes and variable cross-section area can
-    be imposed by passing the proper conduit_shape_factors argument when
-    computig the diffusive and hydraulic conductances.
-
-    shape_factor depends on the physics of the problem, i.e. diffusion-like
-    processes and fluid flow need different shape factors.
-=======
     network then extracts the values for the appropriate throats at the
     end.
 
@@ -68,7 +57,6 @@
 
     shape_factor depends on the physics of the problem, i.e.
     diffusion-like processes and fluid flow need different shape factors.
->>>>>>> 3e64eb0e
 
     """
     network = target.project.network
