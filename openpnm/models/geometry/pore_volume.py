r"""
These models calculate pore volumes depending on the specified shape

.. autofunction:: openpnm.models.geometry.pore_volume.sphere
.. autofunction:: openpnm.models.geometry.pore_volume.cube

"""

from numpy import pi as _pi


def sphere(target, pore_diameter='pore.diameter'):
    r"""
    Calculate pore volume from diameter assuming a spherical pore body

    Parameters
    ----------
    target : OpenPNM Object
        The object which this model is associated with. This controls
        the length of the calculated array, and also provides access to other
        necessary geometric properties.

    pore_diameter : string
        The dictionary key of the pore diameter values

    Returns
    -------
    value : NumPy ndarray
        Array containing pore volume values.

    """
    return _pi/6*target[pore_diameter]**3


def cube(target, pore_diameter='pore.diameter'):
    r"""
    Calculate pore volume from diameter assuming a cubic pore body

    Parameters
    ----------
    target : OpenPNM Object
        The object which this model is associated with. This controls
        the length of the calculated array, and also provides access to other
        necessary geometric properties.

    pore_diameter : string
        The dictionary key of the pore diameter values

    Returns
    -------
    value : NumPy ndarray
        Array containing pore volume values.

    """
<<<<<<< HEAD
    diams = target[pore_diameter]
    value = diams**3
    return value


def cylinder(target, pore_diameter='pore.diameter'):
    r"""
    Calculate pore volume from diameter assuming a cylindrical pore body
    with a height equal to its diameter.
=======
    return target[pore_diameter]**3


def circle(target, pore_diameter='pore.diameter'):
    r"""
    Calculate pore volume from diameter assuming a spherical pore body
>>>>>>> 7c364a52

    Parameters
    ----------
    target : OpenPNM Object
        The object which this model is associated with. This controls
        the length of the calculated array, and also provides access to other
        necessary geometric properties.

    pore_diameter : string
        The dictionary key of the pore diameter values

<<<<<<< HEAD
    Returns
    -------
    value : NumPy ndarray
        Array containing pore volume values.

    """
    diams = target[pore_diameter]
    value = _pi/4*diams**2*diams
    return value
=======
    """
    return _pi/4 * target[pore_diameter]**2


def square(target, pore_diameter='pore.diameter'):
    r"""
    Calculate pore volume from diameter assuming a cubic pore body

    Parameters
    ----------
    target : OpenPNM Object
        The object which this model is associated with. This controls
        the length of the calculated array, and also provides access to other
        necessary geometric properties.

    pore_diameter : string
        The dictionary key of the pore diameter values

    """
    return target[pore_diameter]**2
>>>>>>> 7c364a52
<|MERGE_RESOLUTION|>--- conflicted
+++ resolved
@@ -52,24 +52,12 @@
         Array containing pore volume values.
 
     """
-<<<<<<< HEAD
-    diams = target[pore_diameter]
-    value = diams**3
-    return value
-
-
-def cylinder(target, pore_diameter='pore.diameter'):
-    r"""
-    Calculate pore volume from diameter assuming a cylindrical pore body
-    with a height equal to its diameter.
-=======
     return target[pore_diameter]**3
 
 
 def circle(target, pore_diameter='pore.diameter'):
     r"""
     Calculate pore volume from diameter assuming a spherical pore body
->>>>>>> 7c364a52
 
     Parameters
     ----------
@@ -81,17 +69,6 @@
     pore_diameter : string
         The dictionary key of the pore diameter values
 
-<<<<<<< HEAD
-    Returns
-    -------
-    value : NumPy ndarray
-        Array containing pore volume values.
-
-    """
-    diams = target[pore_diameter]
-    value = _pi/4*diams**2*diams
-    return value
-=======
     """
     return _pi/4 * target[pore_diameter]**2
 
@@ -112,4 +89,29 @@
 
     """
     return target[pore_diameter]**2
->>>>>>> 7c364a52
+
+
+def cylinder(target, pore_diameter='pore.diameter'):
+    r"""
+    Calculate pore volume from diameter assuming a cylindrical pore body
+    with a height equal to its diameter.
+
+    Parameters
+    ----------
+    target : OpenPNM Object
+        The object which this model is associated with. This controls
+        the length of the calculated array, and also provides access to other
+        necessary geometric properties.
+
+    pore_diameter : string
+        The dictionary key of the pore diameter values
+
+    Returns
+    -------
+    value : NumPy ndarray
+        Array containing pore volume values.
+
+    """
+    diams = target[pore_diameter]
+    value = _pi/4*diams**2*diams
+    return value